--- conflicted
+++ resolved
@@ -234,7 +234,7 @@
         if (this.isStopped) return Promise.reject(new Error('PuppeteerCrawler is stopped.')); // Pool will be destroyed.
         let page;
 
-        return this.puppeteerPool
+        const promise = this.puppeteerPool
             .newPage()
             .then((newPage) => { page = newPage; })
             .then(() => this.gotoFunction({ page, request, puppeteerPool: this.puppeteerPool }))
@@ -249,16 +249,6 @@
                 if (!isPromise(promise)) throw new Error('User provided handlePageFunction must return a Promise.');
 
                 return promise;
-<<<<<<< HEAD
-            });
-
-        const finalPromise = handlePagePromise
-            .timeout(this.pageOpsTimeoutMillis, 'PuppeteerCrawler: handlePageFunction timed out.')
-            .finally(() => {
-                if (this.isStopped) return; // Pool will be destroyed.
-                return Promise
-                    .try(() => page.close())
-=======
             })
             .timeout(this.pageOpsTimeoutMillis, 'PuppeteerCrawler: handlePageFunction timed out.')
             .finally(() => {
@@ -266,10 +256,9 @@
                     .then(() => {
                         if (page) return page.close();
                     })
->>>>>>> 57e764e1
                     .timeout(PAGE_CLOSE_TIMEOUT_MILLIS, 'Operation timed out.')
                     .catch(err => log.debug('PuppeteerCrawler: Page.close() failed.', { reason: err ? err.message : err }));
             });
-        return Promise.race([finalPromise, this.isRunningPromise]); // Reject all requests immediately after stopping the crawler (to be reclaimed).
+        return Promise.race([promise, this.isRunningPromise]); // Reject all requests immediately after stopping the crawler (to be reclaimed).
     }
 }