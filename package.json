{
  "name": "apify",
<<<<<<< HEAD
  "version": "0.10.2",
=======
  "version": "0.10.3",
>>>>>>> 4ab228bc
  "description": "The scalable web crawling and scraping library for JavaScript. Enables development of data extraction and web automation jobs (not only) with headless Chrome and Puppeteer.",
  "engines": {
    "node": ">=8.0.0"
  },
  "main": "build/index.js",
  "keywords": [
    "apify",
    "headless",
    "chrome",
    "puppeteer",
    "selenium",
    "crawler",
    "scraper"
  ],
  "author": {
    "name": "Apify",
    "email": "support@apify.com",
    "url": "https://www.apify.com"
  },
  "contributors": [
    "Jan Curn <jan@apify.com>",
    "Marek Trunkat <marek@apify.com>",
    "Ondra Urban <ondra@apify.com>"
  ],
  "license": "Apache-2.0",
  "repository": {
    "type": "git",
    "url": "git+https://github.com/apifytech/apify-js"
  },
  "bugs": {
    "url": "https://github.com/apifytech/apify-js/issues"
  },
  "homepage": "https://www.apify.com/docs/sdk",
  "files": [
    "build"
  ],
  "scripts": {
    "build": "rm -rf ./build && babel src --out-dir build",
    "build-docs": "npm run clean && npm run build && node ./website/tools/build_docs.js",
    "build-readme": "node ./tools/build_readme.js",
    "test": "npm run build &&  nyc --reporter=html --reporter=text mocha --timeout 60000 --require babel-core/register --recursive --exit",
    "prepare": "npm run build",
    "prepublishOnly": "(test $RUNNING_FROM_SCRIPT || (echo \"You must use publish.sh instead of 'npm publish' directly!\"; exit 1)) && npm test && npm run lint",
    "clean": "rm -rf build",
    "lint": "npm run build && ./node_modules/.bin/eslint ./src ./test",
    "lint:fix": "./node_modules/.bin/eslint ./src ./test --ext .js,.jsx --fix"
  },
  "dependencies": {
    "@apify/ps-tree": "^1.1.3",
    "apify-client": "^0.5.3",
    "apify-shared": "^0.1.11",
    "bluebird": "^3.5.3",
    "cheerio": "^1.0.0-rc.2",
    "content-type": "^1.0.4",
    "fs-extra": "^7.0.1",
    "jquery": "^3.3.1",
    "mime": "^2.3.1",
    "proxy-chain": "^0.2.5",
    "request": "^2.88.0",
    "request-promise-native": "^1.0.5",
    "rimraf": "^2.6.2",
    "underscore": "^1.9.1",
    "ws": "^6.1.2",
    "xregexp": "^4.2.0"
  },
  "devDependencies": {
    "babel-cli": "^6.26.0",
    "babel-polyfill": "^6.26.0",
    "babel-preset-env": "^1.7.0",
    "basic-auth-parser": "^0.0.2",
    "chai": "^4.2.0",
    "chai-as-promised": "^7.1.1",
    "eslint": "^5.9.0",
    "eslint-config-airbnb": "^17.1.0",
    "eslint-config-airbnb-base": "^13.1.0",
    "eslint-plugin-import": "^2.14.0",
    "eslint-plugin-jsx-a11y": "^6.1.2",
    "eslint-plugin-promise": "^4.0.1",
    "eslint-plugin-react": "^7.11.1",
    "jsdoc": "^3.5.5",
    "jsdoc-export-default-interop": "^0.3.1",
    "mocha": "^5.2.0",
    "nyc": "^13.1.0",
    "portastic": "^1.0.1",
    "proxy": "^0.2.4",
    "sinon": "^7.1.1",
    "sinon-stub-promise": "^4.0.0",
    "tmp": "^0.0.33",
    "why-is-node-running": "^2.0.3"
  },
  "optionalDependencies": {
    "puppeteer": "^1.11.0",
    "selenium-webdriver": "^3.6.0"
  }
}<|MERGE_RESOLUTION|>--- conflicted
+++ resolved
@@ -1,10 +1,6 @@
 {
   "name": "apify",
-<<<<<<< HEAD
-  "version": "0.10.2",
-=======
   "version": "0.10.3",
->>>>>>> 4ab228bc
   "description": "The scalable web crawling and scraping library for JavaScript. Enables development of data extraction and web automation jobs (not only) with headless Chrome and Puppeteer.",
   "engines": {
     "node": ">=8.0.0"
