{
  "name": "apify",
  "version": "0.8.19",
  "description": "The scalable web crawling and scraping library for JavaScript. Enables development of data extraction and web automation jobs (not only) with headless Chrome and Puppeteer.",
  "engines": {
    "node": ">=8.0.0"
  },
  "main": "build/index.js",
  "keywords": [
    "apify",
    "headless",
    "chrome",
    "puppeteer",
    "selenium",
    "crawler",
    "scraper"
  ],
  "author": {
    "name": "Apify",
    "email": "support@apify.com",
    "url": "https://www.apify.com"
  },
  "contributors": [
    "Jan Curn <jan@apify.com>",
    "Marek Trunkat <marek@apify.com>"
  ],
  "license": "Apache-2.0",
  "repository": {
    "type": "git",
    "url": "git+https://github.com/apifytech/apify-js"
  },
  "bugs": {
    "url": "https://github.com/apifytech/apify-js/issues"
  },
  "homepage": "https://www.apify.com/docs/sdk",
  "files": [
    "build"
  ],
  "scripts": {
    "build": "rm -rf ./build && babel src --out-dir build",
    "build-docs": "npm run clean && npm run build && node ./website/tools/build_docs.js",
    "build-readme": "node ./tools/build_readme.js",
    "test": "npm run build &&  nyc --reporter=html --reporter=text mocha --timeout 60000 --compilers js:babel-core/register --recursive",
    "prepare": "npm run build",
    "prepublishOnly": "(test $RUNNING_FROM_SCRIPT || (echo \"You must use publish.sh instead of 'npm publish' directly!\"; exit 1)) && npm test && npm run lint",
    "clean": "rm -rf build",
    "lint": "npm run build && ./node_modules/.bin/eslint ./src ./test",
    "lint:fix": "./node_modules/.bin/eslint ./src ./test --ext .js,.jsx --fix"
  },
  "dependencies": {
    "@apify/ps-tree": "^1.1.2",
<<<<<<< HEAD
    "apify-client": "^0.3.4",
=======
    "apify-client": "^0.4.0",
>>>>>>> 38cfd461
    "apify-shared": "^0.1.7",
    "bluebird": "^3.5.0",
    "cheerio": "^1.0.0-rc.2",
    "content-type": "^1.0.3",
    "fs-extra": "^7.0.0",
    "jquery": "^3.3.1",
    "mime": "^2.3.1",
    "proxy-chain": "^0.2.4",
    "request": "^2.88.0",
    "request-promise-native": "^1.0.5",
    "rimraf": "^2.6.1",
    "underscore": "^1.9.0",
    "ws": "^6.0.0",
    "xregexp": "^4.2.0"
  },
  "devDependencies": {
    "apify-jsdoc-template": "github:apifytech/apify-jsdoc-template",
    "babel-cli": "^6.26.0",
    "babel-polyfill": "^6.26.0",
    "babel-preset-env": "^1.6.1",
    "basic-auth-parser": "^0.0.2",
    "chai": "^4.2.0",
    "chai-as-promised": "^7.1.1",
    "eslint": "^5.5.0",
    "eslint-config-airbnb": "^17.1.0",
    "eslint-config-airbnb-base": "^13.1.0",
    "eslint-plugin-import": "^2.2.0",
    "eslint-plugin-jsx-a11y": "^6.0.2",
    "eslint-plugin-promise": "^4.0.1",
    "eslint-plugin-react": "^7.0.1",
    "jsdoc": "^3.4.3",
    "jsdoc-export-default-interop": "^0.3.1",
    "mocha": "^3.5.3",
    "nyc": "^13.0.1",
    "portastic": "^1.0.1",
    "proxy": "^0.2.4",
    "request": "^2.81.0",
    "sinon": "^7.0.0",
    "sinon-stub-promise": "^4.0.0",
    "tmp": "^0.0.33",
    "why-is-node-running": "^2.0.2"
  },
  "optionalDependencies": {
    "puppeteer": "^1.9.0",
    "selenium-webdriver": "^3.6.0"
  }
}<|MERGE_RESOLUTION|>--- conflicted
+++ resolved
@@ -49,11 +49,7 @@
   },
   "dependencies": {
     "@apify/ps-tree": "^1.1.2",
-<<<<<<< HEAD
-    "apify-client": "^0.3.4",
-=======
     "apify-client": "^0.4.0",
->>>>>>> 38cfd461
     "apify-shared": "^0.1.7",
     "bluebird": "^3.5.0",
     "cheerio": "^1.0.0-rc.2",
