--- conflicted
+++ resolved
@@ -57,14 +57,9 @@
         "cheerio": "^1.0.0-rc.2",
         "content-type": "^1.0.4",
         "express": "^4.16.4",
-<<<<<<< HEAD
-        "fs-extra": "^7.0.1",
-        "iltorb": "^2.4.3",
-=======
         "fs-extra": "^8.0.1",
         "htmlparser2": "^3.10.1",
         "iltorb": "^2.4.2",
->>>>>>> c0a457c2
         "jquery": "^3.3.1",
         "jsdoc-to-markdown": "^5.0.0",
         "mime": "^2.3.1",
