# Apify SDK: The web scraping and automation library for Node.js
<!-- Mirror this part to src/index.js -->

[![npm version](https://badge.fury.io/js/apify.svg)](http://badge.fury.io/js/apify)
[![Build Status](https://travis-ci.org/apifytech/apify-js.svg)](https://travis-ci.org/apifytech/apify-js)

<div id="include-readme-1">
  Apify SDK simplifies development of web crawlers, scrapers, data extractors and web automation jobs.
  It provides tools to manage and automatically scale a pool of headless Chrome / Puppeteer instances,
  to maintain queues of URLs to crawl, store crawling results to local filesystem or into the cloud,
  rotate proxies and much more.
  The SDK is available as the <a href="https://www.npmjs.com/package/apify" target="_blank"><code>apify</code></a> NPM package.
  It can be used either standalone in your own applications
  or in <a href="https://www.apify.com/docs/actor" target="_blank">actors</a>
  running on the <a href="https://www.apify.com/" target="_blank">Apify cloud platform</a>.
</div>

<br>

<div>
  View the full <a href="https://www.apify.com/docs/sdk/apify-runtime-js/latest/" target="_blank">Apify SDK Programmer's Reference</a> on a separate website.
</div>


## Table of Content

<!-- toc -->

- [Motivation](#motivation)
- [Overview](#overview)
- [Getting started](#getting-started)
  * [Local standalone usage](#local-standalone-usage)
  * [Local usage with Apify command-line interface (CLI)](#local-usage-with-apify-command-line-interface-cli)
  * [Usage in actors on the Apify cloud platform](#usage-in-actors-on-the-apify-cloud-platform)
- [Components](#components)
  * [BasicCrawler](#basiccrawler)
- [Puppeteer](#puppeteer)
- [Components](#components-1)
  * [Storage](#storage)
    + [Key-value store](#key-value-store)
    + [Dataset](#dataset)
    + [Request queue](#request-queue)
  * [Helper Classes](#helper-classes)
    + [Autoscaled Pool](#autoscaled-pool)
    + [Basic Crawler](#basic-crawler)
    + [Puppeteer Crawler](#puppeteer-crawler)
    + [Request List](#request-list)
    + [Puppeteer Pool](#puppeteer-pool)
    + [Puppeteer Live View](#puppeteer-live-view)
- [Promises vs. callbacks](#promises-vs-callbacks)
- [Environment variables](#environment-variables)
- [Examples](#examples)
  * [Recursive crawling](#recursive-crawling)
  * [Crawling url list](#crawling-url-list)
  * [Call to another actor](#call-to-another-actor)
  * [Actor used and synchronous API](#actor-used-and-synchronous-api)
  * [Other](#other)

<!-- tocstop -->

<div id="include-readme-2">


## Motivation
<!-- Mirror this part to src/index.js -->

Thanks to tools like <a href="https://github.com/GoogleChrome/puppeteer" target="_blank" rel="noopener">Puppeteer</a> or
<a href="https://www.npmjs.com/package/cheerio" target="_blank">cheerio</a>
it is very easy to write a Node.js code to extract data from web pages.
But eventually things will get complicated, for example when you try to:

* Perform a deep crawl of an entire website using a persistent queue of URLs.
* Run your scraping code on a list of 100k URLs in a CSV file,
  without loosing any data when your code crashes.
* Rotate proxies to hide your browser origin.
* Schedule the code to run periodically and send notification on errors.
* Disable browser fingerprinting protections used by websites.
* ...

The goal of Apify SDK package is to provide a toolbox
for these generic web scraping and crawling tasks.
Don't reinvent the wheel every time you need data from the web,
and focus on writing the code specific to the target website, rather than developing commonalities.

## Overview

The Apify SDK package provides the following tools:

<ul>
  <li>
     <a href="https://www.apify.com/docs/sdk/apify-runtime-js/latest#BasicCrawler">BasicCrawler</a>
     - Enables crawling of large number of web pages
     in raw HTML or using <a href="https://www.npmjs.com/package/cheerio" target="_blank">cheerio</a>
     HTML parser.
     This is the most efficient web crawling method, but it does not work on websites that require JavaScript.
  </li>
  <li>
     <a href="https://www.apify.com/docs/sdk/apify-runtime-js/latest#PuppeteerCrawler">PuppeteerCrawler</a>
     - Enables crawling of large number of web pages using headless Chrome browser
     and <a href="https://github.com/GoogleChrome/puppeteer">Puppeteer</a>.
     The pool of Chrome processes is automatically scaled up and down based on available system resources.
    </li>
  <li>
    <a href="https://www.apify.com/docs/sdk/apify-runtime-js/latest#RequestList">RequestList</a>
    - Represents a list of URLs to crawl. The URLs can be provided in code or in a text file.
    The list persists its state so that the crawling can resume
    when the Node.js process restarts.
  </li>
  <li>
     <a href="https://www.apify.com/docs/sdk/apify-runtime-js/latest#RequestQueue">RequestQueue</a>
     - Represents a queue of URLs to crawl, which is stored either on local filesystem or in cloud.
     The queue is used for deep crawling of websites, where you start with
     several URLs and then recursively follow links to other pages.
     The data structure supports both breath-first and depth-first crawling orders.
  </li>
  <li>
     <a href="https://www.apify.com/docs/sdk/apify-runtime-js/latest#Dataset">Dataset</a>
     - Provides a store for structured data and enables their
     export to formats like JSON, JSONL, CSV, Excel or HTML.
     The data is stored on local filesystem or in the cloud.
     Datasets are useful for storing and sharing large tabular crawling results,
     like list of products or real estate offers.
  </li>
  <li>
     <a href="https://www.apify.com/docs/sdk/apify-runtime-js/latest#Dataset">KeyValueStore</a>
     - A simple key-value store for arbitrary data records or files, along with their MIME content type.
     It is ideal for saving screenshots of web pages, PDFs or any downloaded files.
     The data is stored on local filesystem or in the cloud.
  </li>
  <li>
     <a href="https://www.apify.com/docs/sdk/apify-runtime-js/latest#AutoscaledPool" target="_blank">AutoscaledPool</a>
     - Runs asynchronous background tasks, while automatically adjusting the concurrency
     based on free system memory and CPU usage. This is useful for running headless Chrome tasks at scale.
  </li>
  <li>
    <a href="https://www.apify.com/docs/sdk/apify-runtime-js/latest#PuppeteerUtils" target="_blank">PuppeteerUtils</a>
    - Provides several helper functions useful for web scraping. For example, to inject jQuery to the web pages
    or to hide browser origin.
  </li>
  <li>
    Additionally, the package provides various helper functions to simplify
    running your code on the Apify cloud platform and thus
    get advantage of pool of proxies, job scheduler, data storage etc.
    For more information,
    see the <a href="https://www.apify.com/docs/actor">Apify actor documentation</a>.
  </li>
</ul>


## Getting started

The Apify SDK requires <a href="https://nodejs.org/en/" target="_blank">Node.js</a> 7 or later.

### Local standalone usage

You can use Apify SDK in any Node.js project by running:

```bash
npm install apify
```

The actual data is either stored on the local disk in the directory defined by `APIFY_LOCAL_STORAGE_DIR` environment variable if provided or in the Apify cloud when actor is running on Apify platform or if `APIFY_TOKEN` environment variable is set.

However, to make the package work at its full potential (use
<a href="https://www.apify.com/docs/proxy" target="_blank">Apify Proxy</a>, call another actors, etc.),
you'll need to set one or more of the following environment variables
for your Node.js process, depending on your circumstances:

<table class="table table-bordered table-condensed">
<<<<<<< HEAD
  <thead>
    <tr>
      <th>Environment variable</th>
      <th>Description</th>
    </tr>
  </thead>
  <tbody>
    <tr>
      <td><code>APIFY_LOCAL_STORAGE_DIR</code></td>
      <td>
        If provided then key-value stores, request queues and datasets use local directory defined by this variable to store the data.
        Otherwise the data get stored in the Apify cloud which requires additional <code>APIFY_TOKEN</code> environment variable to be set.
      </td>
    </tr>
    <tr>
      <td><code>APIFY_TOKEN</code></td>
      <td>
        The API token for your Apify account. It is used to access Apify APIs, e.g. to access cloud storage.
        You can find your API token on the <a href="https://my.apify.com/account#intergrations" target="_blank">Apify - Account - Integrations</a> page.
        If omitted, you should define <code>APIFY_LOCAL_STORAGE_DIR</code> environment variable instead.
      </td>
    </tr>
    <tr>
      <td><code>APIFY_PROXY_PASSWORD</code></td>
      <td>
        Password to <a href="https://www.apify.com/docs/proxy" target="_blank">Apify Proxy</a> for IP address
        rotation. If you have have an Apify account, you can find the password on the
        <a href="https://my.apify.com/proxy" target="_blank">Proxy page</a> in the Apify app.
      </td>
    </tr>
  </tbody>
=======
    <thead>
        <tr>
            <th>Environment variable</th>
            <th>Description</th>
        </tr>
    </thead>
    <tbody>
          <tr>
            <td><code>APIFY_LOCAL_EMULATION_DIR</code></td>
            <td>Defines the path to a local directory where key-value stores, request lists and request queues store their data.
            If omitted, the package will try to use cloud storage instead and will expect that the
            <code>APIFY_TOKEN</code> environment variable is defined.
            </td>
          </tr>
          <tr>
            <td><code>APIFY_TOKEN</code></td>
            <td>
            The API token for your Apify account. It is used to access Apify APIs, e.g. to access cloud storage.
            You can find your API token on the <a href="https://my.apify.com/account#intergrations" target="_blank">Apify - Account - Integrations</a> page.
            If omitted, you should define <code>APIFY_LOCAL_EMULATION_DIR</code> environment variable instead.
            </td>
          </tr>
          <tr>
            <td><code>APIFY_PROXY_PASSWORD</code></td>
            <td>Password to <a href="https://www.apify.com/docs/proxy" target="_blank">Apify Proxy</a> for IP address rotation.
            If you have have an Apify account, you can find the password on the
            <a href="https://my.apify.com/proxy" target="_blank">Proxy page</a> in the Apify app.</td>
          </tr>
          <tr>
            <td><code>APIFY_DEFAULT_KEY_VALUE_STORE_ID</code></td>
            <td>ID of the default key-value store, where the
            <code>Apify.getValue()</code> or <code>Apify.setValue()</code> functions store the values.
            If you defined <code>APIFY_LOCAL_EMULATION_DIR</code>, then each value is stored as a file at
            <code>[APIFY_LOCAL_EMULATION_DIR]/key-value-stores/[APIFY_DEFAULT_KEY_VALUE_STORE_ID]/[KEY].[EXT]</code>,
            where <code>[KEY]</code> is the key nad <code>[EXT]</code> corresponds to the MIME content type of the value.
            </td>
          </tr>
          <tr>
            <td><code>APIFY_DEFAULT_DATASET_ID</code></td>
            <td>ID of the default dataset, where the <code>Apify.pushData()</code> function store the data.
            If you defined <code>APIFY_LOCAL_EMULATION_DIR</code>, then dataset items are stored as files at
            <code>[APIFY_LOCAL_EMULATION_DIR]/datasets/[APIFY_DEFAULT_DATASET_ID]/[INDEX].json</code>,
            where <code>[INDEX]</code> is a zero-based index of the item.
            </td>
          </tr>
          <tr>
            <td><code>APIFY_DEFAULT_REQUEST_QUEUE_ID</code></td>
            <td>ID of the default request queue (request queue opened using <code>Apify.openRequestQueue()</code> function).
            If you defined <code>APIFY_LOCAL_EMULATION_DIR</code>, then request queue records are stored as files at
            <code>[APIFY_LOCAL_EMULATION_DIR]/request-queues/[APIFY_DEFAULT_REQUEST_QUEUE_ID]/[INDEX].json</code>,
            where <code>[INDEX]</code> is a zero-based index of the item.
            </td>
          </tr>
    </tbody>
>>>>>>> 9b880006
</table>

There are more environment variables you may want to customize. For the full list, please see
[Environment variables](#environment-variables) section below.


### Local usage with Apify command-line interface (CLI)

To avoid the need to set all the necessary environment variables manually,
to create a boilerplate of your project,
and to enable pushing and running your code on the Apify cloud,
you can take advantage of the
<a href="https://github.com/apifytech/apify-cli" target="_blank">Apify command-line interface</a> (CLI) tool.

The CLI can be installed by running:

```bash
npm -g install apify-cli
```

TODO: Use crawling example instead

Now you can create a boilerplate for you new web crawling project by running:

```bash
apify create my-hello-world
cd my-hello-world
```

Apify CLI prompts you to select a project template and then it creates a
directory called `my-hello-world` with the following files:

- `package.json` with the list of dependencies of the Node.js project
- `main.js` file containing source code for your project
- `apify_local` directory containing local emulation of <a href="https://www.apify.com/docs/storage" target="_blank">Apify storage types</a>
- files needed for optional deployment to Apify platform (`Dockerfile`, `apify.json`)
- `node_modules` directory containing all the required NPM packages
- `.gitignore`

If you chose template `Puppeteer` then the `main.js` file looks like:

```javascript
const Apify = require('apify');

Apify.main(async () => {
    const input = await Apify.getValue('INPUT');

    if (!input || !input.url) throw new Error('INPUT must contain a url!');

    console.log('Launching Puppeteer...');
    const browser = await Apify.launchPuppeteer();

    console.log(`Opening page ${input.url}...`);
    const page = await browser.newPage();
    await page.goto(input.url);
    const title = await page.title();
    console.log(`Title of the page "${input.url}" is "${title}".`);

    console.log('Closing Puppeteer...');
    await browser.close();

    console.log('Done.');
});
```

It simply takes a `url` field of its input opens that page using
<a href="https://github.com/GoogleChrome/puppeteer" target="_blank">Puppeteer</a> in Chrome browser and prints its title.
Input is always stored in default key-value store of run. Local emulation of this store you can find in directory
`apify_local/key-value-stores/default`. To create an input simply create a file `apify_local/key-value-stores/default/INPUT.json`
containing:

```javascript
{
  "url": "https://news.ycombinator.com"
}
```

Now can then run you code with:

```bash
apify run
```

and see following output:

```bash
Launching Puppeteer...

Opening page https://news.ycombinator.com...

Title of the page "https://news.ycombinator.com" is "Hacker News".

Closing Puppeteer...

Done.
```

Check <a href="#examples">examples</a> below to see what you can do with Apify SDK.
After you are done with your code
you can deploy your project to Apify platform with following 2 steps:

```bash
apify login
apify push
```

### Usage in actors on the Apify cloud platform

<<<<<<< HEAD
TODO
=======
Check <a href="https://www.apify.com/docs/actor#quick-start" target="_blank">Apify actor</a> documentation to learn about actor
development on the Apify platform.
>>>>>>> 9b880006

## Components

### BasicCrawler

Enables crawling of large number of web pages
in raw HTML or using <a href="https://www.npmjs.com/package/cheerio" target="_blank">cheerio</a>
HTML parser.
This is the most efficient web crawling method, but it does not work on websites that require JavaScript.


```js
const Apify = require('apify');
const requestPromise = require('request-promise');

...

// Prepare a list of URLs to crawl
const requestList = new Apify.RequestList({
  sources: [
      { url: 'http://www.example.com/page-1' },
      { url: 'http://www.example.com/page-2' },
  ],
});
await requestList.initialize();

// Crawl the URLs using a raw HTML downloader
const crawler = new Apify.BasicCrawler({
    requestList,
    handleRequestFunction: async ({ request }) => {
        // 'request' contains an instance of the Request class
        // Here we simply fetch the HTML of the page and store it to a dataset
        await Apify.pushData({
            url: request.url,
            html: await requestPromise(request.url),
        })
    },
});

await crawler.run();

```


<ul>
  <li>
     <a href="https://www.apify.com/docs/sdk/apify-runtime-js/latest#BasicCrawler">BasicCrawler</a>
     - Enables crawling of large number of web pages
     in raw HTML or using <a href="https://www.npmjs.com/package/cheerio" target="_blank">cheerio</a>
     HTML parser.
     This is the most efficient web crawling method, but it does not work on websites that require JavaScript.
  </li>
  <li>
     <a href="https://www.apify.com/docs/sdk/apify-runtime-js/latest#PuppeteerCrawler">PuppeteerCrawler</a>
     - Enables crawling of large number of web pages using headless Chrome browser
     and <a href="https://github.com/GoogleChrome/puppeteer">Puppeteer</a>.
     The pool of Chrome processes is automatically scaled up and down based on available system resources.
    </li>
  <li>
    <a href="https://www.apify.com/docs/sdk/apify-runtime-js/latest#RequestList">RequestList</a>
    - Represents a list of URLs to crawl. The URLs can be provided in code or in a text file.
    The list persists its state so that the crawling can resume
    when the Node.js process restarts.
  </li>
  <li>
     <a href="https://www.apify.com/docs/sdk/apify-runtime-js/latest#RequestQueue">RequestQueue</a>
     - Represents a queue of URLs to crawl, which is stored either on local filesystem or in cloud.
     The queue is used for deep crawling of websites, where you start with
     several URLs and then recursively follow links to other pages.
     The data structure supports both breath-first and depth-first crawling orders.
  </li>
  <li>
     <a href="https://www.apify.com/docs/sdk/apify-runtime-js/latest#Dataset">Dataset</a>
     - Provides a store for structured data and enables their
     export to formats like JSON, JSONL, CSV, Excel or HTML.
     The data is stored on local filesystem or in the cloud.
     Datasets are useful for storing and sharing large tabular crawling results,
     like list of products or real estate offers.
  </li>
  <li>
     <a href="https://www.apify.com/docs/sdk/apify-runtime-js/latest#Dataset">KeyValueStore</a>
     - A simple key-value store for arbitrary data records or files, along with their MIME content type.
     It is ideal for saving screenshots of web pages, PDFs or any downloaded files.
     The data is stored on local filesystem or in the cloud.
  </li>
  <li>
     <a href="https://www.apify.com/docs/sdk/apify-runtime-js/latest#AutoscaledPool" target="_blank">AutoscaledPool</a>
     - Runs asynchronous background tasks, while automatically adjusting the concurrency
     based on free system memory and CPU usage. This is useful for running headless Chrome tasks at scale.
  </li>
  <li>
    <a href="https://www.apify.com/docs/sdk/apify-runtime-js/latest#PuppeteerUtils" target="_blank">PuppeteerUtils</a>
    - Provides several helper functions useful for web scraping. For example, to inject jQuery to the web pages
    or to hide browser origin.
  </li>
  <li>
    Additionally, the package provides various helper functions to simplify
    running your code on the Apify cloud platform and thus
    get advantage of pool of proxies, job scheduler, data storage etc.
    For more information,
    see the <a href="https://www.apify.com/docs/actor">Apify actor documentation</a>.
  </li>
</ul>







## Puppeteer
<!-- Mirror this part to src/index.js -->

For those who are using <a href="https://github.com/GoogleChrome/puppeteer" target="_blank">Puppeteer</a> (headless/non-headless Chrome browser)
we have few helper classes and functions:

<ul>
  <li>
    <a href="https://www.apify.com/docs/sdk/apify-runtime-js/latest#module-Apify-launchPuppeteer" target="_blank">launchPuppeteer()</a> function starts new instance of Puppeteer browser and returns its browser object.
  </li>
  <li>
    <a href="https://www.apify.com/docs/sdk/apify-runtime-js/latest#PuppeteerPool" target="_blank">PuppeteerPool</a> helps to mantain a pool of Puppeteer instances. This is usefull
    when you need to restart browser after certain number of requests to rotate proxy servers.
  </li>
  <li>
      <a href="https://www.apify.com/docs/sdk/apify-runtime-js/latest#PuppeteerCrawler" target="_blank">PuppeteerCrawler</a> helps to crawl a <a href="https://www.apify.com/docs/sdk/apify-runtime-js/latest#RequestList" target="_blank">RequestList</a> or <a href="https://www.apify.com/docs/sdk/apify-runtime-js/latest#RequestQueue" target="_blank">RequestQueue</a> in parallel using autoscaled pool.
  </li>
</ul>

```javascript
const url = 'https://news.ycombinator.com';

const browser = await Apify.launchPuppeteer();
const page = await browser.newPage();
await page.goto(url);
const title = await page.title();

console.log(`Title of the page "${url}" is "${title}".`);
```

For more information on Puppeteer see its <a href="https://github.com/GoogleChrome/puppeteer" target="_blank">documenation</a>.

</div>



## Components

### Storage

Apify package provides 3 storage types for commons use cases both locally and on Apify platform.

#### Key-value store

Key value store is simple storage that can be used for string or file (buffer) records.

```javascript
// Save value to key-value store.
await Apify.setValue('my-key', { foo: 'bar' });

// Get value from key-value store.
const value = await Apify.getValue('my-key');
```

For more information see complete <a href="https://www.apify.com/docs/sdk/apify-runtime-js/latest#KeyValueStore" target="_blank">documentation</a>.

#### Dataset

The dataset is a storage that enables saving and retrieval of sequential data objects — typically results of some long running operation such as scraping or data extraction.
Dataset is immutable and allows only storing and retrieving of its items.

```javascript
// Push some data to dataset.
await Apify.pushData({ foo: 'bar' });
await Apify.pushData({ myArray: [1, 2, 3] });
```

For more information see complete <a href="https://www.apify.com/docs/sdk/apify-runtime-js/latest#Dataset" target="_blank">documentation</a>.

#### Request queue

Request queue is used to manage a dynamic queue of web pages to crawl.

```javascript
const queue = await Apify.openRequestQueue('my-queue-id');

await queue.addRequest(new Apify.Request({ url: 'http://example.com/aaa'});
await queue.addRequest(new Apify.Request({ url: 'http://example.com/bbb'});

// Get requests from queue to be processed.
const request1 = queue.fetchNextRequest();
const request2 = queue.fetchNextRequest();

// Mark one of them as handled.
queue.markRequestHandled(request1);

// If processing fails then reclaim it back to the queue.
request2.pushErrorMessage('Request failed for network error!');
queue.reclaimRequest(request2);
```

For more information see complete <a href="https://www.apify.com/docs/sdk/apify-runtime-js/latest#RequestQueue" target="_blank">documentation</a>.

### Helper Classes

#### Autoscaled Pool

This class manages a pool of asynchronous resource-intensive tasks that are executed in parallel. The pool only starts new tasks if there is enough free memory and CPU capacity. The information about the CPU and memory usage is obtained either from the local system or from the Apify cloud infrastructure in case the process is running on the Apify actor platform.

```javascript
const pool = new Apify.AutoscaledPool({
    maxConcurrency: 50,
    runTaskFunction: () => {
        // Run some resource-intensive asynchronous operation here and return a promise...
    },
});

await pool.run();
```

For more information see complete <a href="https://www.apify.com/docs/sdk/apify-runtime-js/latest#AutoscaledPool" target="_blank">documentation</a>.

#### Basic Crawler

Provides a simple framework for parallel crawling of web pages from a list of URLs managed by the RequestList class or dynamically enqueued URLs managed by RequestQueue.

For examples on how to use it see <a href="#examples">examples</a> section below and also check
<a href="https://www.apify.com/docs/sdk/apify-runtime-js/latest#BasicCrawler" target="_blank">documentation</a>.

#### Puppeteer Crawler

Provides a simple framework for parallel crawling of web pages using the Chrome with Puppeteer. The URLs of pages to visit are given by Request objects that are provided by the RequestList class or a dynamically enqueued requests provided by the RequestQueue class.

For examples on how to use it see <a href="#examples">examples</a> section below and also check
<a href="https://www.apify.com/docs/sdk/apify-runtime-js/latest#PuppeteerCrawler" target="_blank">documentation</a>.

#### Request List

Provides way to handle a list of URLs to be crawled. Each URL is represented using an instance of the `Request` class.

```javascript
const requestList = new Apify.RequestList({
    sources: [
        { url: 'http://www.example.com/page-1' },
        { url: 'http://www.example.com/page-2' },
    ],
});

// Get requests from list to be processed.
const request1 = requestList.fetchNextRequest();
const request2 = requestList.fetchNextRequest();

// Mark one of them as handled.
requestList.markRequestHandled(request1);

// If processing fails then reclaim it back to the queue.
request2.pushErrorMessage('Request failed for network error!');
requestList.reclaimRequest(request2);
```

For more information see complete <a href="https://www.apify.com/docs/sdk/apify-runtime-js/latest#RequestList" target="_blank">documentation</a>.

#### Puppeteer Pool

Provides a pool of Puppeteer (Chrome browser) instances. The class rotates the instances based on its configuration in order to change proxies.

```javascript
const puppeteerPool = new PuppeteerPool({ groups: 'some-proxy-group' });

// Open browser pages.
const page1 = await puppeteerPool.newPage();
const page2 = await puppeteerPool.newPage();
const page3 = await puppeteerPool.newPage();

// ... do something with pages ...

// Close all the browsers.
await puppeteerPool.destroy();
```

For more information see complete <a href="https://www.apify.com/docs/sdk/apify-runtime-js/latest#PuppeteerPool" target="_blank">documentation</a>.

<div id="include-readme-3">


#### Puppeteer Live View

Enables real time inspection of individual Puppeteer browser instances by starting a web server @ `localhost:4321`. This is especially useful when using headless mode or a remote instance.
Puppeteer Live View provides the user with a dashboard listing all active browser instances and their active page details. The details show a page screenshot and raw HTML.

You can use Puppeteer Live View, either directly:
```javascriptThe function has no result,
const browser = Apify.launchPuppeteer({ liveView: true });
```
or while using PuppeteerCrawler:
```javascript
const crawler = new PuppeteerCrawler({
    launchPuppeteerOptions: { liveView: true },
    // other options
})
```

For debugging, you may want to add another option: `{ slowMo: 300 }` (see <a href="https://pptr.dev/#?product=Puppeteer&version=v1.6.0&show=api-puppeteerlaunchoptions" target="_blank">Puppeteer documentation</a>).

After you connect to `localhost:4321` (the port is configurable using `APIFY_CONTAINER_PORT` environment variable),
Puppeteer Live View will present you with the following screen:
<img src="https://www.apify.com/ext/sdk_assets/puppeteer-live-view-dashboard.png">

Click on the magnifying glass icon will take you to a page detail, showing its screenshot and raw HTML:
<img src="https://www.apify.com/ext/sdk_assets/puppeteer-live-view-detail.png">

For more information see complete <a href="https://www.apify.com/docs/sdk/apify-runtime-js/latest#PuppeteerLiveViewServer" target="_blank">documentation</a>.


## Promises vs. callbacks

All asynchronous functions provided by the <code>apify</code> package return
a <a href="http://bluebirdjs.com/" target="_blank" rel="noopener">bluebird</a> Promise.
If you prefer to use callbacks, you can use
the <a href="http://bluebirdjs.com/docs/api/ascallback.html" target="_blank" rel="noopener">.asCallback()</a> function.
For example:

```js
const Apify = require('apify');

Apify.launchPuppeteer().asCallback((err, browser) => {
  // Write you callback code here...
});
```


## Environment variables

Here are the environment variables used by the SDK. When you are running you actor locally then some of the
environment variables have predefined value.

We recommend you to use [Apify command-line interface (CLI)](#local-usage-with-apify-command-line-interface-cli)
when you are developing your actor locally as it takes care of authentication to Apify and configures
`APIFY_TOKEN` and `APIFY_PROXY_PASSWORD` environment variables.

<table class="table table-bordered table-condensed">
  <thead>
    <tr>
        <th>Environment variable</th>
        <th>Local default value</th>
        <th>Description</th>
    </tr>
  </thead>
  <tbody>
    <tr>
      <td><code>APIFY_LOCAL_STORAGE_DIR</code></td>
      <td></td>
      <td>
          If provided then key-value stores, request queues and datasets use local directory defined by this variable to store the data.
          Otherwise the data get stored in the Apify cloud which requires additional <code>APIFY_TOKEN</code> environment variable to be set.
      </td>
    </tr>
    <tr>
      <td><code>APIFY_TOKEN</code></td>
      <td></td>
      <td>
          The API token for your Apify account. It is used to access Apify APIs, e.g. to access cloud storage.
          You can find your API token on the <a href="https://my.apify.com/account#intergrations" target="_blank">Apify - Account - Integrations</a> page.
          If omitted, you should define <code>APIFY_LOCAL_STORAGE_DIR</code> environment variable instead.
      </td>
    </tr>
    <tr>
      <td><code>APIFY_PROXY_PASSWORD</code></td>
      <td></td>
      <td>
          Password to <a href="https://www.apify.com/docs/proxy" target="_blank">Apify Proxy</a> for IP address
          rotation. If you have have an Apify account, you can find the password on the
          <a href="https://my.apify.com/proxy" target="_blank">Proxy page</a> in the Apify app.
      </td>
    </tr>
    <tr>
      <td><code>APIFY_DEFAULT_KEY_VALUE_STORE_ID</code></td>
      <td><code>default</code></td>
      <td>
          ID of the default key-value store, where the
          <code>Apify.getValue()</code> or <code>Apify.setValue()</code> functions store the values.
          If you defined <code>APIFY_LOCAL_STORAGE_DIR</code>, then each value is stored as a file at
          <code>[APIFY_LOCAL_STORAGE_DIR]/key-value-stores/[APIFY_DEFAULT_KEY_VALUE_STORE_ID]/[KEY].[EXT]</code>,
          where <code>[KEY]</code> is the key nad <code>[EXT]</code> corresponds to the MIME content type of the
          value.
      </td>
    </tr>
    <tr>
      <td><code>APIFY_DEFAULT_DATASET_ID</code></td>
      <td><code>default</code></td>
      <td>
          ID of the default dataset, where the <code>Apify.pushData()</code> function store the data.
          If you defined <code>APIFY_LOCAL_STORAGE_DIR</code>, then dataset items are stored as files at
          <code>[APIFY_LOCAL_STORAGE_DIR]/datasets/[APIFY_DEFAULT_DATASET_ID]/[INDEX].json</code>,
          where <code>[INDEX]</code> is a zero-based index of the item.
      </td>
    </tr>
    <tr>
      <td><code>APIFY_DEFAULT_REQUEST_QUEUE_ID</code></td>
      <td><code>default</code></td>
      <td>
          ID of the default request queue, where the <code>Apify.to_do()</code> function stores the data.
          If you defined <code>APIFY_LOCAL_STORAGE_DIR</code>, then request queue records are stored as files at
          <code>[APIFY_LOCAL_STORAGE_DIR]/request-queues/[APIFY_DEFAULT_REQUEST_QUEUE_ID]/[INDEX].json</code>,
          where <code>[INDEX]</code> is a zero-based index of the item.
      </td>
    </tr>
    <tr>
        <td><code>APIFY_CONTAINER_URL</code></td>
        <td><code>http://localhost:4321</code></td>
        <td rowspan="2">
          Defines a HTTP port and URL under which actor may run a publicly available web server. This is used for
          <a href="#puppeteer-live-view">Puppeteer Live View</a>. Check
          <a href="https://www.apify.com/docs/actor#container-web-server" target=_blank">documentation</a> for more information on
          how to run custom web server in actor.
        </td>
    </tr>
    <tr>
      <td><code>APIFY_CONTAINER_PORT</code></td>
      <td><code>localhost</code></td>
    </tr>
  </tbody>
</table>

For the full list of environment variables used by Apify SDK, please see the
<a href="https://www.apify.com/docs/actor#environment-variabes" target="_blank">Environment variables</a>
section of the Apify actor documentation.

## Examples

Directory <a href="https://github.com/apifytech/apify-js/tree/master/examples" target="_blank">examples</a> of this repository demonstrates different usages of this package.

### Recursive crawling

Following 2 examples demonstrate recursive crawling of <a href="https://news.ycombinator.com" target="_blank">https://news.ycombinator.com</a>.
Crawler starts at https://news.ycombinator.com and in each step enqueues a new page linked by "more" button at the bottom of the page
and stores posts from the opened page in a <a href="https://www.apify.com/docs/sdk/apify-runtime-js/latest#Dataset" target="_blank">Dataset</a>. As a queue crawler uses <a href="https://www.apify.com/docs/sdk/apify-runtime-js/latest#RequestQueue" target="_blank">Request Queue</a>.

Former example crawls page simply using NPM <a href="https://www.npmjs.com/package/request" target="_blank">Request</a> and
<a href="https://www.npmjs.com/package/cheerio" target="_blank">Cheerio</a> packages and former one uses
<a href="https://github.com/GoogleChrome/puppeteer" target="_blank">Puppeteer</a> that provides full Chrome browser.

- <a href="https://github.com/apifytech/apify-js/tree/master/examples/crawler_puppeteer.js">Recursive crawl with Puppeteer</a>
- <a href="https://github.com/apifytech/apify-js/tree/master/examples/crawler_cheerio.js">Recursive crawl with Cheerio and Request NPM packages</a>

### Crawling url list

These examples show how to scrape data from a fix list of urls using
<a href="https://github.com/GoogleChrome/puppeteer" target="_blank">Puppeteer</a> or
<a href="https://www.npmjs.com/package/request" target="_blank">Request</a> and
<a href="https://www.npmjs.com/package/cheerio" target="_blank">Cheerio</a>.

- <a href="https://github.com/apifytech/apify-js/tree/master/examples/url_list_puppeteer.js">Crawling a url list with Puppeteer</a>
- <a href="https://github.com/apifytech/apify-js/tree/master/examples/url_list_cheerio.js">Crawling a url list with Cheerio and Request NPM packages</a>

### Call to another actor

This example shows how to call another actor on the Apify platform - in this case `apify/send-mail`
to send email.

<a href="https://github.com/apifytech/apify-js/tree/master/examples/call_another_act.js">Check source code here</a>

### Actor used and synchronous API

This example shows an actor that has short runtime - just few seconds. It opens a webpage
http://goldengatebridge75.org/news/webcam.html that contains webcam stream from Golden Gate
bridge, takes a screenshot and saves it as output. This makes the actor executable on Apify platform
synchronously with a single request that also returns its output.

Example is shared in library under https://www.apify.com/apify/example-golden-gate-webcam
so you can easily run it with request to
`https://api.apify.com/v2/acts/apify~example-golden-gate-webcam/run-sync?token=[YOUR_API_TOKEN]`
and get image as response. Then you can for example use it directly in html:

```html
<img src="https://api.apify.com/v2/acts/apify~example-golden-gate-webcam/run-sync?token=[YOUR_API_TOKEN]" />
```

<a href="https://github.com/apifytech/apify-js/tree/master/examples/url_list_cheerio.js">Check source code here</a>

### Other

- <a href="https://github.com/apifytech/apify-js/tree/master/examples/autoscaled_pool.js">Use of AutoscaledPool</a>

</div><|MERGE_RESOLUTION|>--- conflicted
+++ resolved
@@ -167,7 +167,6 @@
 for your Node.js process, depending on your circumstances:
 
 <table class="table table-bordered table-condensed">
-<<<<<<< HEAD
   <thead>
     <tr>
       <th>Environment variable</th>
@@ -199,62 +198,6 @@
       </td>
     </tr>
   </tbody>
-=======
-    <thead>
-        <tr>
-            <th>Environment variable</th>
-            <th>Description</th>
-        </tr>
-    </thead>
-    <tbody>
-          <tr>
-            <td><code>APIFY_LOCAL_EMULATION_DIR</code></td>
-            <td>Defines the path to a local directory where key-value stores, request lists and request queues store their data.
-            If omitted, the package will try to use cloud storage instead and will expect that the
-            <code>APIFY_TOKEN</code> environment variable is defined.
-            </td>
-          </tr>
-          <tr>
-            <td><code>APIFY_TOKEN</code></td>
-            <td>
-            The API token for your Apify account. It is used to access Apify APIs, e.g. to access cloud storage.
-            You can find your API token on the <a href="https://my.apify.com/account#intergrations" target="_blank">Apify - Account - Integrations</a> page.
-            If omitted, you should define <code>APIFY_LOCAL_EMULATION_DIR</code> environment variable instead.
-            </td>
-          </tr>
-          <tr>
-            <td><code>APIFY_PROXY_PASSWORD</code></td>
-            <td>Password to <a href="https://www.apify.com/docs/proxy" target="_blank">Apify Proxy</a> for IP address rotation.
-            If you have have an Apify account, you can find the password on the
-            <a href="https://my.apify.com/proxy" target="_blank">Proxy page</a> in the Apify app.</td>
-          </tr>
-          <tr>
-            <td><code>APIFY_DEFAULT_KEY_VALUE_STORE_ID</code></td>
-            <td>ID of the default key-value store, where the
-            <code>Apify.getValue()</code> or <code>Apify.setValue()</code> functions store the values.
-            If you defined <code>APIFY_LOCAL_EMULATION_DIR</code>, then each value is stored as a file at
-            <code>[APIFY_LOCAL_EMULATION_DIR]/key-value-stores/[APIFY_DEFAULT_KEY_VALUE_STORE_ID]/[KEY].[EXT]</code>,
-            where <code>[KEY]</code> is the key nad <code>[EXT]</code> corresponds to the MIME content type of the value.
-            </td>
-          </tr>
-          <tr>
-            <td><code>APIFY_DEFAULT_DATASET_ID</code></td>
-            <td>ID of the default dataset, where the <code>Apify.pushData()</code> function store the data.
-            If you defined <code>APIFY_LOCAL_EMULATION_DIR</code>, then dataset items are stored as files at
-            <code>[APIFY_LOCAL_EMULATION_DIR]/datasets/[APIFY_DEFAULT_DATASET_ID]/[INDEX].json</code>,
-            where <code>[INDEX]</code> is a zero-based index of the item.
-            </td>
-          </tr>
-          <tr>
-            <td><code>APIFY_DEFAULT_REQUEST_QUEUE_ID</code></td>
-            <td>ID of the default request queue (request queue opened using <code>Apify.openRequestQueue()</code> function).
-            If you defined <code>APIFY_LOCAL_EMULATION_DIR</code>, then request queue records are stored as files at
-            <code>[APIFY_LOCAL_EMULATION_DIR]/request-queues/[APIFY_DEFAULT_REQUEST_QUEUE_ID]/[INDEX].json</code>,
-            where <code>[INDEX]</code> is a zero-based index of the item.
-            </td>
-          </tr>
-    </tbody>
->>>>>>> 9b880006
 </table>
 
 There are more environment variables you may want to customize. For the full list, please see
@@ -363,12 +306,8 @@
 
 ### Usage in actors on the Apify cloud platform
 
-<<<<<<< HEAD
-TODO
-=======
 Check <a href="https://www.apify.com/docs/actor#quick-start" target="_blank">Apify actor</a> documentation to learn about actor
 development on the Apify platform.
->>>>>>> 9b880006
 
 ## Components
 
@@ -751,7 +690,7 @@
           ID of the default key-value store, where the
           <code>Apify.getValue()</code> or <code>Apify.setValue()</code> functions store the values.
           If you defined <code>APIFY_LOCAL_STORAGE_DIR</code>, then each value is stored as a file at
-          <code>[APIFY_LOCAL_STORAGE_DIR]/key-value-stores/[APIFY_DEFAULT_KEY_VALUE_STORE_ID]/[KEY].[EXT]</code>,
+          <code>[APIFY_LOCAL_STORAGE_DIR]/key_value_stores/[APIFY_DEFAULT_KEY_VALUE_STORE_ID]/[KEY].[EXT]</code>,
           where <code>[KEY]</code> is the key nad <code>[EXT]</code> corresponds to the MIME content type of the
           value.
       </td>
@@ -770,9 +709,9 @@
       <td><code>APIFY_DEFAULT_REQUEST_QUEUE_ID</code></td>
       <td><code>default</code></td>
       <td>
-          ID of the default request queue, where the <code>Apify.to_do()</code> function stores the data.
-          If you defined <code>APIFY_LOCAL_STORAGE_DIR</code>, then request queue records are stored as files at
-          <code>[APIFY_LOCAL_STORAGE_DIR]/request-queues/[APIFY_DEFAULT_REQUEST_QUEUE_ID]/[INDEX].json</code>,
+          ID of the default request queue (request queue opened using <code>Apify.openRequestQueue()</code> function).
+          If you defined <code>APIFY_LOCAL_EMULATION_DIR</code>, then request queue records are stored as files at
+          <code>[APIFY_LOCAL_EMULATION_DIR]/request_queues/[APIFY_DEFAULT_REQUEST_QUEUE_ID]/[INDEX].json</code>,
           where <code>[INDEX]</code> is a zero-based index of the item.
       </td>
     </tr>
