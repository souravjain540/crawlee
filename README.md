--- conflicted
+++ resolved
@@ -33,26 +33,6 @@
   * [Local standalone usage](#local-standalone-usage)
   * [Local usage with Apify command-line interface (CLI)](#local-usage-with-apify-command-line-interface-cli)
   * [Usage in actors on the Apify cloud platform](#usage-in-actors-on-the-apify-cloud-platform)
-<<<<<<< HEAD
-- [Components](#components)
-  * [BasicCrawler](#basiccrawler)
-- [Puppeteer](#puppeteer)
-- [Components](#components-1)
-  * [Storage](#storage)
-    + [Key-value store](#key-value-store)
-    + [Dataset](#dataset)
-    + [Request queue](#request-queue)
-  * [Helper Classes](#helper-classes)
-    + [Autoscaled Pool](#autoscaled-pool)
-    + [Basic Crawler](#basic-crawler)
-    + [Puppeteer Crawler](#puppeteer-crawler)
-    + [Request List](#request-list)
-    + [Puppeteer Pool](#puppeteer-pool)
-    + [Puppeteer Live View](#puppeteer-live-view)
-- [Promises vs. callbacks](#promises-vs-callbacks)
-- [Environment variables](#environment-variables)
-=======
->>>>>>> 923bd3d7
 - [Examples](#examples)
   * [1 - Load a few pages in raw HTML](#1---load-a-few-pages-in-raw-html)
   * [2 - Crawl a large list of URLs with Cheerio](#2---crawl-a-large-list-of-urls-with-cheerio)
@@ -180,52 +160,12 @@
 npm install apify
 ```
 
-<<<<<<< HEAD
-The actual data is either stored on the local disk in the directory defined by `APIFY_LOCAL_STORAGE_DIR` environment variable if provided or in the Apify cloud when actor is running on Apify platform or if `APIFY_TOKEN` environment variable is set.
-
-However, to make the package work at its full potential (use
-<a href="https://www.apify.com/docs/proxy" target="_blank">Apify Proxy</a>, call another actors, etc.),
-=======
 It works right off the bat locally. No configuration needed.
 To make the package work with Apify cloud services
->>>>>>> 923bd3d7
 you'll need to set one or more of the following environment variables
 for your Node.js process, depending on your circumstances:
 
 <table class="table table-bordered table-condensed">
-<<<<<<< HEAD
-  <thead>
-    <tr>
-      <th>Environment variable</th>
-      <th>Description</th>
-    </tr>
-  </thead>
-  <tbody>
-    <tr>
-      <td><code>APIFY_LOCAL_STORAGE_DIR</code></td>
-      <td>
-        If provided then key-value stores, request queues and datasets use local directory defined by this variable to store the data.
-        Otherwise the data get stored in the Apify cloud which requires additional <code>APIFY_TOKEN</code> environment variable to be set.
-      </td>
-    </tr>
-    <tr>
-      <td><code>APIFY_TOKEN</code></td>
-      <td>
-        The API token for your Apify account. It is used to access Apify APIs, e.g. to access cloud storage.
-        You can find your API token on the <a href="https://my.apify.com/account#intergrations" target="_blank">Apify - Account - Integrations</a> page.
-        If omitted, you should define <code>APIFY_LOCAL_STORAGE_DIR</code> environment variable instead.
-      </td>
-    </tr>
-    <tr>
-      <td><code>APIFY_PROXY_PASSWORD</code></td>
-      <td>
-        Password to <a href="https://www.apify.com/docs/proxy" target="_blank">Apify Proxy</a> for IP address
-        rotation. If you have have an Apify account, you can find the password on the
-        <a href="https://my.apify.com/proxy" target="_blank">Proxy page</a> in the Apify app.
-      </td>
-    </tr>
-  </tbody>
-=======
     <thead>
         <tr>
             <th>Environment variable</th>
@@ -259,11 +199,12 @@
             </td>
           </tr>
     </tbody>
->>>>>>> 923bd3d7
 </table>
 
-There are more environment variables you may want to customize. For the full list, please see
-[Environment variables](#environment-variables) section below.
+
+For the full list of environment variables used by Apify SDK, please see the
+<a href="https://www.apify.com/docs/actor#environment-variabes" target="_blank">Environment variables</a>
+section of the Apify actor documentation.
 
 
 ### Local usage with Apify command-line interface (CLI)
@@ -799,143 +740,9 @@
 })
 ```
 
-<<<<<<< HEAD
-For debugging, you may want to add another option: `{ slowMo: 300 }` (see <a href="https://pptr.dev/#?product=Puppeteer&version=v1.6.0&show=api-puppeteerlaunchoptions" target="_blank">Puppeteer documentation</a>).
-
-After you connect to `localhost:4321` (the port is configurable using `APIFY_CONTAINER_PORT` environment variable),
-Puppeteer Live View will present you with the following screen:
-<img src="https://www.apify.com/ext/sdk_assets/puppeteer-live-view-dashboard.png">
-
-Click on the magnifying glass icon will take you to a page detail, showing its screenshot and raw HTML:
-<img src="https://www.apify.com/ext/sdk_assets/puppeteer-live-view-detail.png">
-
-For more information see complete <a href="https://www.apify.com/docs/sdk/apify-runtime-js/latest#PuppeteerLiveViewServer" target="_blank">documentation</a>.
-
-
-## Promises vs. callbacks
-
-All asynchronous functions provided by the <code>apify</code> package return
-a <a href="http://bluebirdjs.com/" target="_blank" rel="noopener">bluebird</a> Promise.
-If you prefer to use callbacks, you can use
-the <a href="http://bluebirdjs.com/docs/api/ascallback.html" target="_blank" rel="noopener">.asCallback()</a> function.
-For example:
-
-```js
-const Apify = require('apify');
-
-Apify.launchPuppeteer().asCallback((err, browser) => {
-  // Write you callback code here...
-});
-```
-
-
-## Environment variables
-
-Here are the environment variables used by the SDK. When you are running you actor locally then some of the
-environment variables have predefined value.
-
-We recommend you to use [Apify command-line interface (CLI)](#local-usage-with-apify-command-line-interface-cli)
-when you are developing your actor locally as it takes care of authentication to Apify and configures
-`APIFY_TOKEN` and `APIFY_PROXY_PASSWORD` environment variables.
-
-<table class="table table-bordered table-condensed">
-  <thead>
-    <tr>
-        <th>Environment variable</th>
-        <th>Local default value</th>
-        <th>Description</th>
-    </tr>
-  </thead>
-  <tbody>
-    <tr>
-      <td><code>APIFY_LOCAL_STORAGE_DIR</code></td>
-      <td></td>
-      <td>
-          If provided then key-value stores, request queues and datasets use local directory defined by this variable to store the data.
-          Otherwise the data get stored in the Apify cloud which requires additional <code>APIFY_TOKEN</code> environment variable to be set.
-      </td>
-    </tr>
-    <tr>
-      <td><code>APIFY_TOKEN</code></td>
-      <td></td>
-      <td>
-          The API token for your Apify account. It is used to access Apify APIs, e.g. to access cloud storage.
-          You can find your API token on the <a href="https://my.apify.com/account#intergrations" target="_blank">Apify - Account - Integrations</a> page.
-          If omitted, you should define <code>APIFY_LOCAL_STORAGE_DIR</code> environment variable instead.
-      </td>
-    </tr>
-    <tr>
-      <td><code>APIFY_PROXY_PASSWORD</code></td>
-      <td></td>
-      <td>
-          Password to <a href="https://www.apify.com/docs/proxy" target="_blank">Apify Proxy</a> for IP address
-          rotation. If you have have an Apify account, you can find the password on the
-          <a href="https://my.apify.com/proxy" target="_blank">Proxy page</a> in the Apify app.
-      </td>
-    </tr>
-    <tr>
-      <td><code>APIFY_DEFAULT_KEY_VALUE_STORE_ID</code></td>
-      <td><code>default</code></td>
-      <td>
-          ID of the default key-value store, where the
-          <code>Apify.getValue()</code> or <code>Apify.setValue()</code> functions store the values.
-          If you defined <code>APIFY_LOCAL_STORAGE_DIR</code>, then each value is stored as a file at
-          <code>[APIFY_LOCAL_STORAGE_DIR]/key_value_stores/[APIFY_DEFAULT_KEY_VALUE_STORE_ID]/[KEY].[EXT]</code>,
-          where <code>[KEY]</code> is the key nad <code>[EXT]</code> corresponds to the MIME content type of the
-          value.
-      </td>
-    </tr>
-    <tr>
-      <td><code>APIFY_DEFAULT_DATASET_ID</code></td>
-      <td><code>default</code></td>
-      <td>
-          ID of the default dataset, where the <code>Apify.pushData()</code> function store the data.
-          If you defined <code>APIFY_LOCAL_STORAGE_DIR</code>, then dataset items are stored as files at
-          <code>[APIFY_LOCAL_STORAGE_DIR]/datasets/[APIFY_DEFAULT_DATASET_ID]/[INDEX].json</code>,
-          where <code>[INDEX]</code> is a zero-based index of the item.
-      </td>
-    </tr>
-    <tr>
-      <td><code>APIFY_DEFAULT_REQUEST_QUEUE_ID</code></td>
-      <td><code>default</code></td>
-      <td>
-          ID of the default request queue (request queue opened using <code>Apify.openRequestQueue()</code> function).
-          If you defined <code>APIFY_LOCAL_EMULATION_DIR</code>, then request queue records are stored as files at
-          <code>[APIFY_LOCAL_EMULATION_DIR]/request_queues/[APIFY_DEFAULT_REQUEST_QUEUE_ID]/[INDEX].json</code>,
-          where <code>[INDEX]</code> is a zero-based index of the item.
-      </td>
-    </tr>
-    <tr>
-        <td><code>APIFY_CONTAINER_URL</code></td>
-        <td><code>http://localhost:4321</code></td>
-        <td rowspan="2">
-          Defines a HTTP port and URL under which actor may run a publicly available web server. This is used for
-          <a href="#puppeteer-live-view">Puppeteer Live View</a>. Check
-          <a href="https://www.apify.com/docs/actor#container-web-server" target=_blank">documentation</a> for more information on
-          how to run custom web server in actor.
-        </td>
-    </tr>
-    <tr>
-      <td><code>APIFY_CONTAINER_PORT</code></td>
-      <td><code>localhost</code></td>
-    </tr>
-  </tbody>
-</table>
-
-For the full list of environment variables used by Apify SDK, please see the
-<a href="https://www.apify.com/docs/actor#environment-variabes" target="_blank">Environment variables</a>
-section of the Apify actor documentation.
-
-## Examples
-
-Directory <a href="https://github.com/apifytech/apify-js/tree/master/examples" target="_blank">examples</a> of this repository demonstrates different usages of this package.
-
-### Recursive crawling
-=======
 To simplify debugging, you may also want to add the
 `{ slowMo: 300 }` option to slow down all browser operation.
 See <a href="https://pptr.dev/#?product=Puppeteer&version=v1.6.0&show=api-puppeteerlaunchoptions" target="_blank">Puppeteer documentation</a> for details.
->>>>>>> 923bd3d7
 
 Once the live view is enabled, you can open http://localhost:4321 and you will see a page like this:
 
